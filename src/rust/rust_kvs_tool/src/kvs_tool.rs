--- conflicted
+++ resolved
@@ -446,21 +446,6 @@
 fn main() -> Result<(), ErrorCode> {
     let mut args = Arguments::from_env();
 
-<<<<<<< HEAD
-=======
-    let builder = KvsBuilder::new(InstanceId(0))
-        .defaults(KvsDefaults::Optional)
-        .kvs_load(KvsLoad::Optional);
-
-    let kvs = match builder.build() {
-        Ok(kvs) => kvs,
-        Err(e) => {
-            eprintln!("Error opening KVS: {e:?}");
-            return Err(e);
-        }
-    };
-
->>>>>>> 07aa6d99
     if args.contains(["-h", "--help"]) {
         const HELP: &str = r#"
 
@@ -538,8 +523,8 @@
     };
 
     let builder = KvsBuilder::new(InstanceId(0))
-        .need_defaults(false)
-        .need_kvs(false);
+        .defaults(KvsDefaults::Optional)
+        .kvs_load(KvsLoad::Optional);
 
     let builder = if let Some(dir) = directory {
         builder.dir(dir)
